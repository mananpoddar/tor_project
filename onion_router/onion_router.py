--- conflicted
+++ resolved
@@ -15,15 +15,10 @@
         self.circuits_threads = []
         self.routing_table = {}
 
-<<<<<<< HEAD
+    @staticmethod
     def get_rand_circ_id(self) -> int:
         self.current_circ_id += 1
         return self.current_circ_id
-=======
-    @staticmethod
-    def get_rand_circ_id() -> int:
-        return 1
->>>>>>> 2b057c74
 
     def listen(self):
         l = self.skt.server_listen()
