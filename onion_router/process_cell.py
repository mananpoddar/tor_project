from cell.cell_processing import Parser, Processor, Builder
from cell.serializers import Serialize
from cell.cell import Cell
from crypto.core_crypto import CoreCryptoDH


class ProcessCell:

    def __init__(self, cell_dict=None, conn=None, skt=None, sending_skt=None, node=None, circ_id=0):
        """
        The constructor for Process Cell class
        :param cell_dict: The cell as a dict to be processed
        :param conn: The connection object from which cell is received
        :param skt: The socket object to be used for next hop
        :param sending_skt: The socket that was passed as chosen to be used for sending
        :param node: The node object for the router
        :param circ_id: The circuit ID
        """
        self.cell_dict = cell_dict
        self.conn = conn
        self.skt = skt
        self.cmd_to_func = {
            Cell.CMD_ENUM['CREATE2']: self.handle_create_cell,
<<<<<<< HEAD
        }  # A lookup for the function to be called based on the cell
=======
            Cell.CMD_ENUM['RELAY']: self.handle_relay_cell,
            Cell.CMD_ENUM['CREATED2']: self.handle_created_cell
        }
>>>>>>> f096ef2c
        self.sending_skt = sending_skt
        self.node = node
        self.circ_id = circ_id

    def handle_create_cell(self):
        """
        The actual function that handles the create cell processing for the circuit of a router
        :return:
        """
        if self.sending_skt == self.conn:

            # Call the Parser for create cell
            create_cell = Parser.parse_create_cell(self.cell_dict)

            # Process the create cell
            gx = Processor.process_create_cell(create_cell, self.node.onion_key_pri)
            y, gy = CoreCryptoDH.generate_dh_priv_key()

            # After processing the create cell, we make a created cell
            # and send it down the socket
            created_cell = Builder.build_created_cell(y, gy, self.circ_id, gx)
            print(created_cell)
            self.conn.sendall(Serialize.obj_to_json(created_cell).encode('utf-8'))
            print("Created cell sent")
            return 0
        else:
            print("Some error")
            return 1

    def handle_relay_cell(self):
        relaycmd_to__func = {
            RelayCellPayload.RELAY_CMD_ENUM['RELAY_EXTEND']: self.handle_relay_extend_cell
        }

        if self.sending_skt == self.conn:
            return relaycmd_to__func[self.cell_dict['PAYLOAD']['RELAY_CMD_ENUM']]()

        else:
            print("Some error")
            return 1

    def handle_relay_extend_cell(self):
        extend_cell = Parser.extend2_parse_create_cell(self.cell_dict)
        # Assume process extend2 cell returns the address and port of next hop node
        # address, port will be in LSPEC
        # extend2_process_create_cell function needs to be changed accordingly
        addr, port, htype, hlen, hdata = Processor.extend2_process_create_cell(extend_cell, self.node.onion_key_pri)

        # Connect with next node
        self.skt.client_connect(addr, port)

        # Create a CREATE2 Cell.
        create_cell = Builder.build_create_cell(self.circ_id, htype, hlen, hdata)

        # Sending a JSON String down the socket
        self.skt.client_send_data(Serialize.obj_to_json(create_cell).encode('utf-8'))

        # Get the created cell in response and convert it to python Cell Object
        recv_data = self.skt.client_recv_data().decode('utf-8')
        dict_cell = Deserialize.json_to_dict(recv_data)
        created_cell = Parser.parse_created_cell(dict_cell)

        # process created cell
        hlen, hdata = Processor.process_created_cell(created_cell)

        # Create extended cell
        extended_cell = Builder.build_extended_cell(self.circ_id, hlen, hdata)

        # send extended to conn
        self.conn.sendall(Serialize.obj_to_json(extended_cell).encode('utf-8'))
        print("Extended cell sent")

        return 0

<|MERGE_RESOLUTION|>--- conflicted
+++ resolved
@@ -1,6 +1,7 @@
+from cell.cell import Cell
 from cell.cell_processing import Parser, Processor, Builder
-from cell.serializers import Serialize
-from cell.cell import Cell
+from cell.relay_cell import RelayCellPayload
+from cell.serializers import Serialize, Deserialize
 from crypto.core_crypto import CoreCryptoDH
 
 
@@ -21,13 +22,9 @@
         self.skt = skt
         self.cmd_to_func = {
             Cell.CMD_ENUM['CREATE2']: self.handle_create_cell,
-<<<<<<< HEAD
-        }  # A lookup for the function to be called based on the cell
-=======
             Cell.CMD_ENUM['RELAY']: self.handle_relay_cell,
             Cell.CMD_ENUM['CREATED2']: self.handle_created_cell
-        }
->>>>>>> f096ef2c
+        }  # A lookup for the function to be called based on the cell
         self.sending_skt = sending_skt
         self.node = node
         self.circ_id = circ_id
